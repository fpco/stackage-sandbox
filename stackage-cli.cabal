name:                stackage-cli
<<<<<<< HEAD
version:             0.0.0.3
=======
version:             0.0.0.2
>>>>>>> 8d32aa3a
synopsis:
  A CLI library for stackage commands
description:
  A CLI library for stackage commands
homepage:
  https://www.stackage.org/package/stackage-cli
bug-reports:
  https://github.com/fpco/stackage-cli/issues

license:             MIT
license-file:        LICENSE
author:              Dan Burton
maintainer:          danburton@fpcomplete.com
copyright:           2015 FP Complete Corporation

build-type:          Simple
cabal-version:       >=1.10
category: Development
extra-source-files:  README.md ChangeLog.md

source-repository head
  type:     git
  location: git://github.com/fpco/stackage-cli.git

library
  hs-source-dirs: src/
  exposed-modules:
      Stackage.CLI
  other-modules:
      SimpleOptions
    , Plugins
    , Plugins.Commands
  build-depends:
      base >=4.7 && <5
    , text
    , conduit
    , optparse-applicative
    , process
    , transformers
    , split
    , filepath
    , directory
    , hashable
    , unordered-containers
    , exceptions
    , optparse-simple >= 0.0.2
    , either
  default-language:    Haskell2010

executable stackage
  hs-source-dirs:      main
  main-is:             Main.hs
  build-depends:
      base >=4.7 && <5
    , text
    , stackage-cli
  default-language:    Haskell2010

executable stk
  hs-source-dirs:      main
  main-is:             Main.hs
  build-depends:
      base >=4.7 && <5
    , text
    , stackage-cli
  default-language:    Haskell2010

executable stackage-init
  hs-source-dirs:      main
  main-is:             Init.hs
  build-depends:
      base >=4.7 && <5
    , text
    , stackage-cli
    , system-fileio
    , optparse-applicative
    , http-client
    , http-types
    , bytestring
  default-language:    Haskell2010

executable stackage-purge
  hs-source-dirs:      main
  main-is:             Purge.hs
  build-depends:
      base >=4.7 && <5
    , text
    , stackage-cli
    , system-fileio
    , optparse-applicative
    , process
    , parsec
    , exceptions
  default-language:    Haskell2010

executable stackage-upgrade
  hs-source-dirs:      main
  main-is:             Upgrade.hs
  build-depends:
      base >=4.7 && <5
    , text
    , stackage-cli
    , system-fileio
    , optparse-applicative
  default-language:    Haskell2010

executable stackage-sandbox
  hs-source-dirs:      main
  main-is:             Sandbox.hs
  build-depends:
      base >=4.7 && <5
    , text
    , stackage-cli
    , system-fileio
    , system-filepath
    , optparse-applicative
    , process
    , filepath
  default-language:    Haskell2010<|MERGE_RESOLUTION|>--- conflicted
+++ resolved
@@ -1,9 +1,5 @@
 name:                stackage-cli
-<<<<<<< HEAD
 version:             0.0.0.3
-=======
-version:             0.0.0.2
->>>>>>> 8d32aa3a
 synopsis:
   A CLI library for stackage commands
 description:
